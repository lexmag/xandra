--- conflicted
+++ resolved
@@ -77,15 +77,12 @@
 
   defp deps() do
     [
-<<<<<<< HEAD
       {:db_connection, "~> 2.4"},
       {:decimal, "~> 2.0", optional: true},
-      {:nimble_options, "~> 0.5.2"},
-=======
+      {:nimble_options, "~> 0.5.0 or ~> 1.0"},
       {:db_connection, "~> 2.0"},
       {:decimal, "~> 1.7", optional: true},
       {:nimble_options, "~> 0.5.0 or ~> 1.0"},
->>>>>>> 8c1d99e0
       {:telemetry, "~> 0.4.3 or ~> 1.0"},
 
       # Dev and test dependencies
