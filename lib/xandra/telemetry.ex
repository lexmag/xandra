--- conflicted
+++ resolved
@@ -6,7 +6,6 @@
   metrics and events. Below we list all the possible events emitted by Xandra, alongside
   their measurements and metadata.
 
-<<<<<<< HEAD
   ### Xandra Connection
 
   * `[:xandra, :connection]` and `[:xandra, :disconnection]`
@@ -49,9 +48,8 @@
 
     * Measurements:
       * `:query` - the `t:Xandra.Prepared.t/0` query
-=======
+
   Xandra emits telemetry events *since v0.15.0*.
->>>>>>> 180cba39
 
   ### Warnings
 
@@ -72,7 +70,7 @@
 
   See the "Telemetry" section in the documentation for `Xandra.Cluster`.
   """
-<<<<<<< HEAD
+  @moduledoc since: "0.15.0"
 
   require Logger
 
@@ -99,7 +97,4 @@
   def handle_event([:xandra | event], measurements, metadata, :no_config) do
     :ok
   end
-=======
-  @moduledoc since: "0.15.0"
->>>>>>> 180cba39
 end