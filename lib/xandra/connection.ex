defmodule Xandra.Connection do
  @moduledoc false

  use DBConnection

  alias Xandra.{Batch, ConnectionError, Prepared, Frame, Simple, SetKeyspace}
  alias __MODULE__.Utils

  require Logger

  @default_timeout 5_000
  @forced_transport_options [packet: :raw, mode: :binary, active: false]

  defstruct [
    :transport,
    :transport_options,
    :socket,
    :prepared_cache,
    :compressor,
    :default_consistency,
    :atom_keys?,
    :protocol_module,
    :current_keyspace,
    :address,
    :port,
<<<<<<< HEAD
    :connection_name
=======
    :registry,
    :pool_index,
    :peername
>>>>>>> 180cba39
  ]

  @impl true
  def connect(options) when is_list(options) do
    {address, port} = Keyword.fetch!(options, :node)
    compressor = Keyword.get(options, :compressor)
    enforced_protocol = Keyword.get(options, :protocol_version)
    transport = if(options[:encryption], do: :ssl, else: :gen_tcp)
    connection_name = options[:name]

    transport_options =
      options
      |> Keyword.get(:transport_options, [])
      |> Keyword.merge(@forced_transport_options)

    # Set the logger metadata for the whole process.
    :ok = Logger.metadata(xandra_address: inspect(address), xandra_port: port)

    case transport.connect(address, port, transport_options, @default_timeout) do
      {:ok, socket} ->
        {:ok, peername} = inet_mod(transport).peername(socket)

        state = %__MODULE__{
          transport: transport,
          transport_options: transport_options,
          socket: socket,
          prepared_cache: Keyword.fetch!(options, :prepared_cache),
          compressor: compressor,
          default_consistency: Keyword.fetch!(options, :default_consistency),
          atom_keys?: Keyword.fetch!(options, :atom_keys),
          current_keyspace: nil,
          address: address,
          port: port,
<<<<<<< HEAD
          connection_name: connection_name
=======
          registry: Keyword.get(options, :registry),
          pool_index: Keyword.fetch!(options, :pool_index),
          peername: peername
>>>>>>> 180cba39
        }

        with {:ok, supported_options, protocol_module} <-
               Utils.request_options(transport, socket, enforced_protocol),
             state = %__MODULE__{state | protocol_module: protocol_module},
             Logger.metadata(xandra_protocol_module: state.protocol_module),
             Logger.debug("Connected successfully, using protocol #{inspect(protocol_module)}"),
             Logger.debug("Supported options: #{inspect(supported_options)}"),
             :ok <-
               startup_connection(
                 transport,
                 socket,
                 supported_options,
                 protocol_module,
                 compressor,
                 options
               ) do
<<<<<<< HEAD
          :telemetry.execute([:xandra, :connection], %{}, %{
            connection_name: connection_name,
            host: address,
            port: port
          })

=======
          maybe_register_or_put_value(state, :up)
>>>>>>> 180cba39
          {:ok, state}
        else
          {:error, {:unsupported_protocol, protocol_version}} ->
            raise """
            native protocol version negotiation with the server failed. The server \
            wants to use protocol #{inspect(protocol_version)}, but Xandra only \
            supports these protocols: #{inspect(Frame.supported_protocols())}\
            """

          {:error, {:use_this_protocol_instead, failed_protocol_version, protocol_version}} ->
            Logger.debug(
              "Could not use protocol #{inspect(failed_protocol_version)}, downgrading to #{inspect(protocol_version)}"
            )

            :ok = transport.close(socket)
            options = Keyword.put(options, :protocol_version, protocol_version)
            connect(options)

          {:error, %Xandra.Error{} = error} ->
            raise error

          {:error, reason} = error ->
            disconnect(reason, state)
            error
        end

      {:error, reason} ->
        message = if transport == :ssl, do: "TLS/SSL connect", else: "TCP connect"
        {:error, ConnectionError.new(message, reason)}
    end
  end

  @impl true
  def handle_begin(_opts, _state) do
    raise ArgumentError, "Cassandra doesn't support transactions"
  end

  @impl true
  def handle_commit(_opts, _state) do
    raise ArgumentError, "Cassandra doesn't support transactions"
  end

  @impl true
  def handle_rollback(_opts, _state) do
    raise ArgumentError, "Cassandra doesn't support transactions"
  end

  @impl true
  def handle_status(_opts, state) do
    # :idle means we're not in a transaction.
    {:idle, state}
  end

  @impl true
  def handle_declare(_query, _params, _opts, _state) do
    raise ArgumentError, "Cassandra doesn't support cursors"
  end

  @impl true
  def handle_deallocate(_query, _cursor, _opts, _state) do
    raise ArgumentError, "Cassandra doesn't support cursors"
  end

  @impl true
  def handle_fetch(_query, _cursor, _opts, _state) do
    raise ArgumentError, "Cassandra doesn't support cursors"
  end

  @impl true
  def checkout(state) do
    {:ok, state}
  end

  @impl true
  def handle_prepare(%Prepared{} = prepared, options, %__MODULE__{socket: socket} = state) do
    compressor = get_right_compressor(state, options[:compressor])

    prepared = %Prepared{
      prepared
      | default_consistency: state.default_consistency,
        protocol_module: state.protocol_module,
        keyspace: state.current_keyspace,
        compressor: compressor,
        request_custom_payload: options[:custom_payload]
    }

    force? = Keyword.fetch!(options, :force)

    case prepared_cache_lookup(state, prepared, force?) do
      {:ok, prepared} ->
        :telemetry.execute([:xandra, :prepared_cache, :hit], %{query: prepared})
        {:ok, prepared, state}

      {:error, cache_status} ->
        :telemetry.execute([:xandra, :prepared_cache, cache_status], %{query: prepared})
        telemetry_metadata = Keyword.fetch!(options, :telemetry_metadata)

        metadata = %{
          query: prepared,
          connection_name: state.connection_name,
          host: state.address,
          port: state.port,
          extra_metadata: telemetry_metadata
        }

        :telemetry.span(
          [:xandra, :prepare_query],
          metadata,
          fn ->
            case send_prepared(prepared, socket, options, state) do
              {:ok, prepared, state} ->
                reprepared = cache_status == :hit
                {{:ok, prepared, state}, Map.put(metadata, :reprepared, reprepared)}

              {:error, reason, state} ->
                {{:error, reason, state}, Map.put(metadata, :reason, reason)}

              {:disconnect, reason, state} ->
                {{:disconnect, reason, state}, Map.put(metadata, :reason, reason)}
            end
          end
        )
    end
  end

  def handle_prepare(%Simple{} = simple, options, state) do
    simple = %Simple{
      simple
      | default_consistency: state.default_consistency,
        protocol_module: state.protocol_module,
        compressor: get_right_compressor(state, options[:compressor]),
        custom_payload: options[:custom_payload]
    }

    {:ok, simple, state}
  end

  def handle_prepare(%Batch{} = batch, options, state) do
    batch = %Batch{
      batch
      | default_consistency: state.default_consistency,
        protocol_module: state.protocol_module,
        compressor: get_right_compressor(state, options[:compressor]),
        custom_payload: options[:custom_payload]
    }

    {:ok, batch, state}
  end

  defp send_prepared(%Prepared{compressor: compressor} = prepared, socket, options, state) do
    transport = state.transport

    frame_options =
      options
      |> Keyword.take([:tracing, :custom_payload])
      |> Keyword.put(:compressor, compressor)

    payload =
      Frame.new(:prepare, frame_options)
      |> state.protocol_module.encode_request(prepared)
      |> Frame.encode(state.protocol_module)

    protocol_format = Xandra.Protocol.frame_protocol_format(state.protocol_module)

    with :ok <- transport.send(socket, payload),
         {:ok, %Frame{} = frame} <-
           Utils.recv_frame(transport, socket, protocol_format, state.compressor) do
      frame = %Frame{frame | atom_keys?: state.atom_keys?}

      case state.protocol_module.decode_response(frame, prepared) do
        {%Prepared{} = prepared, warnings} ->
          maybe_execute_telemetry_event_for_warnings(state, prepared, warnings)
          Prepared.Cache.insert(state.prepared_cache, prepared)
          {:ok, prepared, state}

        %Xandra.Error{} = reason ->
          {:error, reason, state}
      end
    else
      {:error, reason} ->
        {:disconnect, ConnectionError.new("prepare", reason), state}
    end
  end

  @impl true
  def handle_execute(query, payload, options, %__MODULE__{} = state) do
    assert_valid_compressor(state.compressor, options[:compressor])

    telemetry_metadata = Keyword.fetch!(options, :telemetry_metadata)

    metadata = %{
      query: query,
      connection_name: state.connection_name,
      host: state.address,
      port: state.port,
      extra_metadata: telemetry_metadata
    }

    :telemetry.span(
      [:xandra, :execute_query],
      metadata,
      fn ->
        case send_query(query, payload, options, state) do
          {:ok, response, state} ->
            {{:ok, query, response, state}, metadata}

          {:error, reason, state} ->
            {{:ok, query, reason, state}, Map.put(metadata, :reason, reason)}

          {:disconnect, reason, state} ->
            {{:disconnect, reason, state}, Map.put(metadata, :reason, reason)}
        end
      end
    )
  end

  defp send_query(query, payload, options, %__MODULE__{} = state) do
    protocol_format = Xandra.Protocol.frame_protocol_format(state.protocol_module)

    with :ok <- state.transport.send(state.socket, payload),
         {:ok, %Frame{} = frame} <-
           Utils.recv_frame(state.transport, state.socket, protocol_format, state.compressor) do
      frame = %Frame{frame | atom_keys?: state.atom_keys?}

      case state.protocol_module.decode_response(frame, query, options) do
        {%_{} = response, warnings} ->
          maybe_execute_telemetry_event_for_warnings(state, query, warnings)

          state =
            case response do
              %SetKeyspace{keyspace: keyspace} -> %__MODULE__{state | current_keyspace: keyspace}
              _other -> state
            end

          {:ok, response, state}

        %Xandra.Error{} = error ->
          {:error, error, state}
      end
    else
      {:error, reason} ->
        {:disconnect, ConnectionError.new("execute", reason), state}
    end
  end

  defp maybe_execute_telemetry_event_for_warnings(%__MODULE__{} = state, query, warnings) do
    if warnings != [] do
      metadata =
        state
        |> Map.take([:address, :port, :current_keyspace])
        |> Map.put(:query, query)

      :telemetry.execute([:xandra, :server_warnings], %{warnings: warnings}, metadata)
    end
  end

  @impl true
  def handle_close(query, _options, state) do
    {:ok, query, state}
  end

  @impl true
<<<<<<< HEAD
  def disconnect(exception, %__MODULE__{
        transport: transport,
        socket: socket,
        address: address,
        port: port
      }) do
    :telemetry.execute([:xandra, :disconnection], %{}, %{
      connection: self(),
      connection_name: :xandra,
      host: address,
      port: port,
      reason: exception
    })

=======
  def disconnect(_exception, %__MODULE__{transport: transport, socket: socket} = state) do
    maybe_register_or_put_value(state, :down)
>>>>>>> 180cba39
    :ok = transport.close(socket)
  end

  @impl true
  def ping(%__MODULE__{socket: socket, compressor: compressor} = state) do
    case Utils.ping(state.transport, socket, state.protocol_module, compressor) do
      :ok ->
        {:ok, state}

      {:error, %Xandra.Error{} = error} ->
        raise "unexpected Cassandra error when requesting options just to \"ping\" the " <>
                "connection: #{Exception.message(error)}"

      {:error, %ConnectionError{reason: reason}} ->
        {:disconnect, ConnectionError.new("ping", reason), state}
    end
  end

  defp prepared_cache_lookup(state, prepared, true) do
    cache_status =
      case Prepared.Cache.lookup(state.prepared_cache, prepared) do
        {:ok, %Prepared{}} -> :hit
        :error -> :miss
      end

    Prepared.Cache.delete(state.prepared_cache, prepared)
    {:error, cache_status}
  end

  defp prepared_cache_lookup(state, prepared, false) do
    case Prepared.Cache.lookup(state.prepared_cache, prepared) do
      {:ok, prepared} -> {:ok, prepared}
      :error -> {:error, :miss}
    end
  end

  defp startup_connection(
         transport,
         socket,
         supported_options,
         protocol_module,
         compressor,
         options
       ) do
    %{
      "CQL_VERSION" => [cql_version | _],
      "COMPRESSION" => supported_compression_algorithms
    } = supported_options

    requested_options = %{"CQL_VERSION" => cql_version}

    if compressor do
      compression_algorithm = Atom.to_string(compressor.algorithm())

      if compression_algorithm in supported_compression_algorithms do
        requested_options = Map.put(requested_options, "COMPRESSION", compression_algorithm)

        Utils.startup_connection(
          transport,
          socket,
          requested_options,
          protocol_module,
          compressor,
          options
        )
      else
        {:error,
         ConnectionError.new(
           "startup connection",
           {:unsupported_compression, compressor.algorithm()}
         )}
      end
    else
      Utils.startup_connection(
        transport,
        socket,
        requested_options,
        protocol_module,
        compressor,
        options
      )
    end
  end

  defp maybe_register_or_put_value(%__MODULE__{registry: nil}, _value) do
    :ok
  end

  defp maybe_register_or_put_value(%__MODULE__{peername: {address, port}} = state, value)
       when is_tuple(address) do
    key = {{address, port}, state.pool_index}

    case Registry.register(state.registry, key, value) do
      {:ok, _owner} ->
        :ok

      {:error, {:already_registered, _}} ->
        {_new, _old} = Registry.update_value(state.registry, key, fn _ -> value end)
    end
  end

  defp get_right_compressor(%__MODULE__{} = state, provided) do
    case Xandra.Protocol.frame_protocol_format(state.protocol_module) do
      :v5_or_more -> assert_valid_compressor(state.compressor, provided) || state.compressor
      :v4_or_less -> assert_valid_compressor(state.compressor, provided)
    end
  end

  # If the user doesn't provide a compression module, it's fine because we don't
  # compress the outgoing frame (but we decompress the incoming frame).
  defp assert_valid_compressor(_initial, _provided = nil) do
    nil
  end

  # If this connection wasn't started with compression set up but the user
  # provides a compressor module, we blow up because it is a semantic error.
  defp assert_valid_compressor(_initial = nil, provided) do
    raise ArgumentError,
          "a query was compressed with the #{inspect(provided)} compressor module " <>
            "but the connection was started without specifying any compression"
  end

  # If the user provided a compressor module both for this prepare/execute as
  # well as when starting the connection, then we check that the compression
  # algorithm of both is the same (potentially, they can use different
  # compressor modules provided they use the same algorithm), and if not then
  # this is a semantic error so we blow up.
  defp assert_valid_compressor(initial, provided) do
    initial_algorithm = initial.algorithm()
    provided_algorithm = provided.algorithm()

    if initial_algorithm == provided_algorithm do
      provided
    else
      raise ArgumentError,
            "a query was compressed with the #{inspect(provided)} compressor module " <>
              "(which uses the #{inspect(provided_algorithm)} algorithm) but the " <>
              "connection was initialized with the #{inspect(initial)} compressor " <>
              "module (which uses the #{inspect(initial_algorithm)} algorithm)"
    end
  end

  defp inet_mod(:gen_tcp), do: :inet
  defp inet_mod(:ssl), do: :ssl
end<|MERGE_RESOLUTION|>--- conflicted
+++ resolved
@@ -23,13 +23,10 @@
     :current_keyspace,
     :address,
     :port,
-<<<<<<< HEAD
     :connection_name
-=======
     :registry,
     :pool_index,
     :peername
->>>>>>> 180cba39
   ]
 
   @impl true
@@ -63,13 +60,10 @@
           current_keyspace: nil,
           address: address,
           port: port,
-<<<<<<< HEAD
           connection_name: connection_name
-=======
           registry: Keyword.get(options, :registry),
           pool_index: Keyword.fetch!(options, :pool_index),
           peername: peername
->>>>>>> 180cba39
         }
 
         with {:ok, supported_options, protocol_module} <-
@@ -87,16 +81,13 @@
                  compressor,
                  options
                ) do
-<<<<<<< HEAD
           :telemetry.execute([:xandra, :connection], %{}, %{
             connection_name: connection_name,
             host: address,
             port: port
           })
 
-=======
           maybe_register_or_put_value(state, :up)
->>>>>>> 180cba39
           {:ok, state}
         else
           {:error, {:unsupported_protocol, protocol_version}} ->
@@ -359,13 +350,15 @@
   end
 
   @impl true
-<<<<<<< HEAD
   def disconnect(exception, %__MODULE__{
         transport: transport,
         socket: socket,
         address: address,
         port: port
       }) do
+
+
+  def disconnect(_exception, %__MODULE__{transport: transport, socket: socket} = state) do
     :telemetry.execute([:xandra, :disconnection], %{}, %{
       connection: self(),
       connection_name: :xandra,
@@ -374,10 +367,7 @@
       reason: exception
     })
 
-=======
-  def disconnect(_exception, %__MODULE__{transport: transport, socket: socket} = state) do
     maybe_register_or_put_value(state, :down)
->>>>>>> 180cba39
     :ok = transport.close(socket)
   end
 
